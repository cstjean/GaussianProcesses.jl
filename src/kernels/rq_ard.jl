--- conflicted
+++ resolved
@@ -18,21 +18,11 @@
     RQArd(ll::Vector{Float64}, lσ::Float64, lα::Float64) = new(exp(2.0*ll), exp(2.0*lσ), exp(lα), size(ll,1)+2)
 end
 
-<<<<<<< HEAD
-function kern(rq::RQArd, x::Vector{Float64}, y::Vector{Float64})
-    ℓ    = exp(rq.ll)
-    σ2 = exp(2*rq.lσ)
-    α  = exp(rq.lα)
-    #K =  σ2*(1+0.5*(norm((x-y)./ℓ)^2)/α)^(-α)
-    K =  σ2*(1+0.5*(wsqeuclidean(x,y,1.0./(ℓ.^2)))/α)^(-α)
-    return K
-=======
 function set_params!(rq::RQArd, hyp::Vector{Float64})
     length(hyp) == rq.dim || throw(ArgumentError("Rational Quadratic ARD function has $(rq.dim) parameters"))
     rq.ℓ2 = exp(2.0*hyp[1:rq.dim-2])
     rq.σ2 = exp(2.0*hyp[rq.dim-1])
     rq.α = exp(hyp[rq.dim])
->>>>>>> 353ca895
 end
 
 get_params(rq::RQArd) = [log(rq.ℓ2)/2.0; log(rq.σ2)/2.0; log(rq.α)]
@@ -43,22 +33,6 @@
     
 
 function grad_kern(rq::RQArd, x::Vector{Float64}, y::Vector{Float64})
-<<<<<<< HEAD
-    ℓ    = exp(rq.ll)
-    σ2 = exp(2*rq.lσ)
-    α  = exp(rq.lα)
-
-    wdiff = ((x-y)./ℓ).^2
-    dxy2 = sum(wdiff)
-    
-    dK_ℓ   = σ2*wdiff*(1+0.5*dxy2/α)^(-α-1)
-    dK_σ = 2.0*σ2*(1+0.5*dxy2/α)^(-α)
-    
-    part     = (1+0.5*dxy2/α)
-    dK_α = σ2*part^(-α)*(0.5*dxy2/part-α*log(part))
-    dK_theta = [dK_ℓ,dK_σ,dK_α]
-    return dK_theta
-=======
     r = distance(rq, x, y)
 
     wdiff = ((x-y).^2)./rq.ℓ2
@@ -70,5 +44,4 @@
     part     = (1+0.5*dxy2/rq.α)
     g3 = rq.σ2*part^(-rq.α)*(0.5*dxy2/part-rq.α*log(part))
     return [g1; g2; g3]
->>>>>>> 353ca895
 end