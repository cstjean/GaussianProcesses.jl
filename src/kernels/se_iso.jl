--- conflicted
+++ resolved
@@ -13,18 +13,9 @@
     SEIso(ll::Float64, lσ::Float64) = new(exp(2*ll), exp(2*lσ))
 end
 
-<<<<<<< HEAD
-function kern(se::SEIso, x::Vector{Float64}, y::Vector{Float64})
-    ell = exp(se.ll)
-    sigma2 = exp(2*se.lσ)
-    K = sigma2*exp(-0.5*sqeuclidean(x, y)/ell^2)
-    #K = sigma2*exp(-0.5*norm(x-y)^2/ell^2)
-    return K
-=======
 function set_params!(se::SEIso, hyp::Vector{Float64})
     length(hyp) == 2 || throw(ArgumentError("Squared exponential only has two parameters"))
     se.ℓ2, se.σ2 = exp(2.0*hyp)
->>>>>>> 353ca895
 end
 
 get_params(se::SEIso) = Float64[log(se.ℓ2)/2.0, log(se.σ2)/2.0]
@@ -34,48 +25,6 @@
 kern(se::SEIso, r::Float64) = se.σ2*exp(-0.5*r/se.ℓ2)
 
 function grad_kern(se::SEIso, x::Vector{Float64}, y::Vector{Float64})
-<<<<<<< HEAD
-    ℓ2 = exp(2.0*se.ll)
-    σ2 = exp(2*se.lσ)
-
-    dxy2 = sqeuclidean(x,y)
-    exp_dist = exp(-0.5*dxy2/ℓ2)
-    
-    dK_ell = σ2*dxy2/ℓ2*exp_dist
-    dK_sigma = 2.0*σ2*exp_dist
-    
-    dK_theta = [dK_ell,dK_sigma]
-    return dK_theta
-end
-
-function crossKern(X::Matrix{Float64}, se::SEIso)
-    d, nobsv = size(X)
-    ℓ2 = exp(se.ll)
-    σ2 = exp(2*se.lσ)
-    R = pairwise(SqEuclidean(), X)
-    for i in 1:nobsv, j in 1:i
-        @inbounds R[i,j] = σ2*exp(-0.5*R[i,j]/ℓ2)
-        if i != j; @inbounds R[j,i] = R[i,j]; end;
-    end
-    return R
-end
-
-function grad_stack(X::Matrix{Float64}, se::SEIso)
-    d, nobsv = size(X)
-    ℓ2 = exp(2.0 * se.ll)
-    σ2 = exp(2*se.lσ)
-    dxy2 = pairwise(SqEuclidean(), X)
-    exp_dxy2 = exp(-dxy2/(2.0*ℓ2))
-    
-    stack = Array(Float64, nobsv, nobsv, 2)
-    for i in 1:nobsv, j in 1:nobsv
-        @inbounds stack[i,j,1] = σ2*dxy2[i,j]/ℓ2 * exp_dxy2[i,j] # dK_dℓ
-        @inbounds stack[i,j,2] = 2.0 * σ2 * exp_dxy2[i,j]        # dK_dσ
-    end
-
-    return stack
-end
-=======
     r = distance(se, x, y)
     exp_r = exp(-0.5*r/se.ℓ2)
     g1 = se.σ2*r/se.ℓ2*exp_r # dK_d(log ℓ)
@@ -95,6 +44,4 @@
     end
 
     return stack
-end
-
->>>>>>> 353ca895
+end