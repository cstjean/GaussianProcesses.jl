# Squared Exponential Function with ARD

@doc """
# Description
Constructor for the ARD Squared Exponential kernel (covariance)

k(x,x') = σ²exp(-(x-x')ᵀL⁻²(x-x')/2), where L = diag(ℓ₁,ℓ₂,...)
# Arguments:
* `ll::Vector{Float64}`: Log of the length scale ℓ
* `lσ::Float64`: Log of the signal standard deviation σ
""" ->
type SEArd <: Stationary
    ℓ2::Vector{Float64}      # Log of Length scale
    σ2::Float64              # Log of Signal std
    dim::Int                 # Number of hyperparameters
    SEArd(ll::Vector{Float64}, lσ::Float64) = new(exp(2.0*ll),exp(2.0*lσ), size(ll,1)+1)
end

<<<<<<< HEAD
function kern(se::SEArd, x::Vector{Float64}, y::Vector{Float64})
    ℓ    = exp(se.ll)
    σ2 = exp(2*se.lσ)
    K = σ2*exp(-0.5*wsqeuclidean(x,y,1.0./(ℓ.^2)))
    return K
=======
function set_params!(se::SEArd, hyp::Vector{Float64})
    length(hyp) == se.dim || throw(ArgumentError("Squared exponential ARD only has $(se.dim) parameters"))
    se.ℓ2 = exp(2.0*hyp[1:(se.dim-1)])
    se.σ2 = exp(2.0*hyp[se.dim])
>>>>>>> 353ca895
end

get_params(se::SEArd) = [log(se.ℓ2)/2.0; log(se.σ2)/2.0]
num_params(se::SEArd) = se.dim

metric(se::SEArd) = WeightedSqEuclidean(1.0./(se.ℓ2))
kern(se::SEArd, r::Float64) = se.σ2*exp(-0.5*r)

function grad_kern(se::SEArd, x::Vector{Float64}, y::Vector{Float64})
<<<<<<< HEAD
    ℓ = exp(se.ll)
    σ2 = exp(2*se.lσ)

    wdiff = ((x-y)./ℓ).^2
    dxy2 = sum(wdiff)
    
    dK_dℓ   = σ2.*wdiff*exp(-0.5*dxy2)
    dK_dσ = 2.0*σ2*exp(-0.5*dxy2)
    
    dK_theta = [dK_dℓ,dK_dσ]
    return dK_theta
=======
    r = distance(se, x, y)
    exp_r = exp(-0.5*r)
    wdiff = ((x-y).^2)./se.ℓ2
    
    g1   = se.σ2.*wdiff*exp_r   #dK_d(log ℓ)
    g2 = 2.0*se.σ2*exp_r        #dK_d(log σ)
    
    return [g1; g2]
>>>>>>> 353ca895
end<|MERGE_RESOLUTION|>--- conflicted
+++ resolved
@@ -16,18 +16,10 @@
     SEArd(ll::Vector{Float64}, lσ::Float64) = new(exp(2.0*ll),exp(2.0*lσ), size(ll,1)+1)
 end
 
-<<<<<<< HEAD
-function kern(se::SEArd, x::Vector{Float64}, y::Vector{Float64})
-    ℓ    = exp(se.ll)
-    σ2 = exp(2*se.lσ)
-    K = σ2*exp(-0.5*wsqeuclidean(x,y,1.0./(ℓ.^2)))
-    return K
-=======
 function set_params!(se::SEArd, hyp::Vector{Float64})
     length(hyp) == se.dim || throw(ArgumentError("Squared exponential ARD only has $(se.dim) parameters"))
     se.ℓ2 = exp(2.0*hyp[1:(se.dim-1)])
     se.σ2 = exp(2.0*hyp[se.dim])
->>>>>>> 353ca895
 end
 
 get_params(se::SEArd) = [log(se.ℓ2)/2.0; log(se.σ2)/2.0]
@@ -37,19 +29,6 @@
 kern(se::SEArd, r::Float64) = se.σ2*exp(-0.5*r)
 
 function grad_kern(se::SEArd, x::Vector{Float64}, y::Vector{Float64})
-<<<<<<< HEAD
-    ℓ = exp(se.ll)
-    σ2 = exp(2*se.lσ)
-
-    wdiff = ((x-y)./ℓ).^2
-    dxy2 = sum(wdiff)
-    
-    dK_dℓ   = σ2.*wdiff*exp(-0.5*dxy2)
-    dK_dσ = 2.0*σ2*exp(-0.5*dxy2)
-    
-    dK_theta = [dK_dℓ,dK_dσ]
-    return dK_theta
-=======
     r = distance(se, x, y)
     exp_r = exp(-0.5*r)
     wdiff = ((x-y).^2)./se.ℓ2
@@ -58,5 +37,4 @@
     g2 = 2.0*se.σ2*exp_r        #dK_d(log σ)
     
     return [g1; g2]
->>>>>>> 353ca895
 end