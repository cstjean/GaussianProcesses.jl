#This file contains a list of the currently available covariance functions

import Distributions.params
import Base.show

# See Chapter 4 Page 90 of Rasumussen and Williams Gaussian Processes for Machine Learning

abstract Kernel

function show(io::IO, k::Kernel, depth::Int = 0)
    pad = repeat(" ", 2*depth)
    print(io, "$(pad)Type: $(typeof(k)), Params: ")
    show(io, params(k))
    print(io, "\n")
end
    
# Isotropic kernels
include("se.jl")                # Squared exponential covariance function
include("mat32.jl")             # Matern 3/2 covariance function
include("mat52.jl")             # Matern 5/2 covariance function
include("exf.jl")               # Exponential covariance function
include("peri.jl")              # Periodic covariance function
include("poly.jl")              # Polnomial covariance function
include("rq.jl")                # Rational quadratic covariance function
include("lin.jl")               # Linear covariance function

<<<<<<< HEAD
#ARD kernels
include("se_ard.jl")            # Squared exponential
include("rq_ard.jl")            # Rational quadratic
include("lin_ard.jl")           # Linear covariance
=======
# ARD kernels
>>>>>>> 110f1aa3

# Composite kernels
include("sum_kernel.jl")        # Sum of kernels
include("prod_kernel.jl")       # Product of kernels<|MERGE_RESOLUTION|>--- conflicted
+++ resolved
@@ -24,14 +24,11 @@
 include("rq.jl")                # Rational quadratic covariance function
 include("lin.jl")               # Linear covariance function
 
-<<<<<<< HEAD
 #ARD kernels
 include("se_ard.jl")            # Squared exponential
 include("rq_ard.jl")            # Rational quadratic
 include("lin_ard.jl")           # Linear covariance
-=======
-# ARD kernels
->>>>>>> 110f1aa3
+
 
 # Composite kernels
 include("sum_kernel.jl")        # Sum of kernels
