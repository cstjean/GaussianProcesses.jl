--- conflicted
+++ resolved
@@ -16,14 +16,7 @@
 #Kernel is represented as a sum of kernels
 kernel = SE(4.0,4.0) + Peri(0.0,1.0,0.0)*SE(4.0,0.0) + RQ(0.0,0.0,-1.0) + SE(-2.0,-2.0)
 
-<<<<<<< HEAD
-mConst = MeanConst(mean(y))
-mLin = MeanLin([0.2])
-gp = GP(x,y,mLin,kernel,-2.0)
-optimize!(gp,method=:bfgs,show_trace=true)
-=======
 gp = GP(x,y,mConst,kernel,-2.0)   #Fit the GP
->>>>>>> f759f38e
 
 plot(gp,clim=(2004.0,2024.0))  #Gadfly can take a while to load
 
